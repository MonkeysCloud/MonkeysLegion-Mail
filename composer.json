{
    "name": "monkeyscloud/monkeyslegion-mail",
    "description": "Mail integration package for the MonkeysLegion framework.",
    "type": "library",
    "license": "MIT",
    "keywords": [
        "mailer",
        "email",
        "smtp",
        "log",
        "psr",
        "monkeyslegion",
        "monkeyscloud",
        "notifications",
        "markdown",
        "php-mailer",
        "mailing",
        "email-driver",
        "mail-integration"
    ],
    "autoload": {
        "psr-4": {
            "MonkeysLegion\\Mail\\": "src/"
        },
        "files": [
            "src/Template/helpers.php"
        ]
    },
    "authors": [
        {
            "name": "MonkeysCloud Team",
            "email": "team@monkeys.cloud",
            "homepage": "https://monkeys.cloud"
        }
    ],
    "minimum-stability": "dev",
    "prefer-stable": true,
    "require": {
        "php": "^8.4",
        "league/commonmark": "^2.7",
<<<<<<< HEAD
        "monkeyscloud/monkeyslegion-core": "^1.0",
        "monkeyscloud/monkeyslegion-cli": "^1.0",
        "monkeyscloud/monkeyslegion-di": "^1.0",
        "monkeyscloud/monkeyslegion-template": "^1.0@dev",
=======
        "monkeyscloud/monkeyslegion-cli": "^1.0",
        "monkeyscloud/monkeyslegion-di": "^1.0",
        "monkeyscloud/monkeyslegion-template": "^1.0",
>>>>>>> 3d28ba62
        "psr/log": "^3.0",
        "vlucas/phpdotenv": "^5.6"
    },
    "require-dev": {
        "phpunit/phpunit": "^12.2"
    },
    "config": {
        "sort-packages": true,
        "platform": {
            "php": "8.4.1"
        },
        "optimize-autoloader": true,
        "allow-plugins": {
            "infection/extension-installer": true
        }
    },
    "extra": {
        "monkeyslegion": {
            "service-provider": "MonkeysLegion\\\\Mail\\\\Provider\\\\MailProvider"
        },
        "branch-alias": {
            "dev-main": "1.0.x-dev"
        }
    }
}<|MERGE_RESOLUTION|>--- conflicted
+++ resolved
@@ -38,16 +38,10 @@
     "require": {
         "php": "^8.4",
         "league/commonmark": "^2.7",
-<<<<<<< HEAD
         "monkeyscloud/monkeyslegion-core": "^1.0",
         "monkeyscloud/monkeyslegion-cli": "^1.0",
         "monkeyscloud/monkeyslegion-di": "^1.0",
-        "monkeyscloud/monkeyslegion-template": "^1.0@dev",
-=======
-        "monkeyscloud/monkeyslegion-cli": "^1.0",
-        "monkeyscloud/monkeyslegion-di": "^1.0",
         "monkeyscloud/monkeyslegion-template": "^1.0",
->>>>>>> 3d28ba62
         "psr/log": "^3.0",
         "vlucas/phpdotenv": "^5.6"
     },
